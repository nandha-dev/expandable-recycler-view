package com.bignerdranch.expandablerecyclerview;

import android.support.annotation.NonNull;
import android.support.annotation.Nullable;
import android.support.annotation.UiThread;
import android.support.v7.widget.RecyclerView;
import android.view.View;

import com.bignerdranch.expandablerecyclerview.model.ParentListItem;


/**
 * ViewHolder for a {@link com.bignerdranch.expandablerecyclerview.model.ParentListItem}
 * Keeps track of expanded state and holds callbacks which can be used to
 * trigger expansion-based events.
 *
 * @author Ryan Brooks
 * @version 1.0
 * @since 5/27/2015
 */
<<<<<<< HEAD
public class ParentViewHolder<P extends ParentListItem<C>, C> extends RecyclerView.ViewHolder implements View.OnClickListener {

=======
public class ParentViewHolder extends RecyclerView.ViewHolder implements View.OnClickListener {
    @Nullable
>>>>>>> 4acaf081
    private ParentListItemExpandCollapseListener mParentListItemExpandCollapseListener;
    private boolean mExpanded;
    P mParentListItem;
    ExpandableRecyclerAdapter mExpandableAdapter;

    /**
     * Empowers {@link com.bignerdranch.expandablerecyclerview.ExpandableRecyclerAdapter}
     * implementations to be notified of expand/collapse state change events.
     */
<<<<<<< HEAD
    interface ParentListItemExpandCollapseListener {

=======
    public interface ParentListItemExpandCollapseListener {
>>>>>>> 4acaf081
        /**
         * Called when a list item is expanded.
         *
         * @param flatParentPosition The index of the item in the list being expanded
         */
<<<<<<< HEAD
        void onParentListItemExpanded(int flatParentPosition);
=======
        @UiThread
        void onParentListItemExpanded(int position);
>>>>>>> 4acaf081

        /**
         * Called when a list item is collapsed.
         *
         * @param flatParentPosition The index of the item in the list being collapsed
         */
<<<<<<< HEAD
        void onParentListItemCollapsed(int flatParentPosition);
=======
        @UiThread
        void onParentListItemCollapsed(int position);
>>>>>>> 4acaf081
    }

    /**
     * Default constructor.
     *
     * @param itemView The {@link View} being hosted in this ViewHolder
     */
    @UiThread
    public ParentViewHolder(@NonNull View itemView) {
        super(itemView);
        mExpanded = false;
    }

    /**
     * @return the ParentListItem associated with this ViewHolder
     */
<<<<<<< HEAD
    public P getParentListItem() {
        return mParentListItem;
=======
    @Nullable
    @UiThread
    public ParentListItem getParentListItem() {
        if (mParentWrapper == null) {
            return null;
        }

        return mParentWrapper.getParentListItem();
>>>>>>> 4acaf081
    }

    /**
     * Returns the adapter position of the Parent associated with this ParentViewHolder
     *
     * @return The adapter position of the Parent if it still exists in the adapter.
     * RecyclerView.NO_POSITION if item has been removed from the adapter,
     * RecyclerView.Adapter.notifyDataSetChanged() has been called after the last
     * layout pass or the ViewHolder has already been recycled.
     */
    @UiThread
    public int getParentAdapterPosition() {
        int flatPosition = getAdapterPosition();
        if (flatPosition == RecyclerView.NO_POSITION) {
            return flatPosition;
        }

        return mExpandableAdapter.getNearestParentPosition(flatPosition);
    }

    /**
     * Sets a {@link android.view.View.OnClickListener} on the entire parent
     * view to trigger expansion.
     */
    @UiThread
    public void setMainItemClickToExpand() {
        itemView.setOnClickListener(this);
    }

    /**
     * Returns expanded state for the {@link com.bignerdranch.expandablerecyclerview.model.ParentListItem}
     * corresponding to this {@link ParentViewHolder}.
     *
     * @return true if expanded, false if not
     */
    @UiThread
    public boolean isExpanded() {
        return mExpanded;
    }

    /**
     * Setter method for expanded state, used for initialization of expanded state.
     * changes to the state are given in {@link #onExpansionToggled(boolean)}
     *
     * @param expanded true if expanded, false if not
     */
    @UiThread
    public void setExpanded(boolean expanded) {
        mExpanded = expanded;
    }

    /**
     * Callback triggered when expansion state is changed, but not during
     * initialization.
     * <p>
     * Useful for implementing animations on expansion.
     *
     * @param expanded true if view is expanded before expansion is toggled,
     *                 false if not
     */
    @UiThread
    public void onExpansionToggled(boolean expanded) {

    }

    /**
<<<<<<< HEAD
=======
     * Getter for the {@link ParentListItemExpandCollapseListener} implemented in
     * {@link com.bignerdranch.expandablerecyclerview.ExpandableRecyclerAdapter}.
     *
     * @return The {@link ParentListItemExpandCollapseListener} set in the {@link ParentViewHolder}
     */
    @UiThread
    public ParentListItemExpandCollapseListener getParentListItemExpandCollapseListener() {
        return mParentListItemExpandCollapseListener;
    }

    /**
>>>>>>> 4acaf081
     * Setter for the {@link ParentListItemExpandCollapseListener} implemented in
     * {@link com.bignerdranch.expandablerecyclerview.ExpandableRecyclerAdapter}.
     *
     * @param parentListItemExpandCollapseListener The {@link ParentListItemExpandCollapseListener} to set on the {@link ParentViewHolder}
     */
<<<<<<< HEAD
    void setParentListItemExpandCollapseListener(ParentListItemExpandCollapseListener parentListItemExpandCollapseListener) {
=======
    @UiThread
    public void setParentListItemExpandCollapseListener(@Nullable ParentListItemExpandCollapseListener parentListItemExpandCollapseListener) {
>>>>>>> 4acaf081
        mParentListItemExpandCollapseListener = parentListItemExpandCollapseListener;
    }

    /**
     * {@link android.view.View.OnClickListener} to listen for click events on
     * the entire parent {@link View}.
     * <p>
     * Only registered if {@link #shouldItemViewClickToggleExpansion()} is true.
     *
     * @param v The {@link View} that is the trigger for expansion
     */
    @Override
    @UiThread
    public void onClick(View v) {
        if (mExpanded) {
            collapseView();
        } else {
            expandView();
        }
    }

    /**
     * Used to determine whether a click in the entire parent {@link View}
     * should trigger row expansion.
     * <p>
     * If you return false, you can call {@link #expandView()} to trigger an
     * expansion in response to a another event or {@link #collapseView()} to
     * trigger a collapse.
     *
     * @return true to set an {@link android.view.View.OnClickListener} on the item view
     */
    @UiThread
    public boolean shouldItemViewClickToggleExpansion() {
        return true;
    }

    /**
     * Triggers expansion of the parent.
     */
    @UiThread
    protected void expandView() {
        setExpanded(true);
        onExpansionToggled(false);

        if (mParentListItemExpandCollapseListener != null) {
            mParentListItemExpandCollapseListener.onParentListItemExpanded(getAdapterPosition());
        }
    }

    /**
     * Triggers collapse of the parent.
     */
    @UiThread
    protected void collapseView() {
        setExpanded(false);
        onExpansionToggled(true);

        if (mParentListItemExpandCollapseListener != null) {
            mParentListItemExpandCollapseListener.onParentListItemCollapsed(getAdapterPosition());
        }
    }
}<|MERGE_RESOLUTION|>--- conflicted
+++ resolved
@@ -18,13 +18,8 @@
  * @version 1.0
  * @since 5/27/2015
  */
-<<<<<<< HEAD
 public class ParentViewHolder<P extends ParentListItem<C>, C> extends RecyclerView.ViewHolder implements View.OnClickListener {
-
-=======
-public class ParentViewHolder extends RecyclerView.ViewHolder implements View.OnClickListener {
     @Nullable
->>>>>>> 4acaf081
     private ParentListItemExpandCollapseListener mParentListItemExpandCollapseListener;
     private boolean mExpanded;
     P mParentListItem;
@@ -34,35 +29,23 @@
      * Empowers {@link com.bignerdranch.expandablerecyclerview.ExpandableRecyclerAdapter}
      * implementations to be notified of expand/collapse state change events.
      */
-<<<<<<< HEAD
     interface ParentListItemExpandCollapseListener {
 
-=======
-    public interface ParentListItemExpandCollapseListener {
->>>>>>> 4acaf081
         /**
          * Called when a list item is expanded.
          *
          * @param flatParentPosition The index of the item in the list being expanded
          */
-<<<<<<< HEAD
+        @UiThread
         void onParentListItemExpanded(int flatParentPosition);
-=======
-        @UiThread
-        void onParentListItemExpanded(int position);
->>>>>>> 4acaf081
 
         /**
          * Called when a list item is collapsed.
          *
          * @param flatParentPosition The index of the item in the list being collapsed
          */
-<<<<<<< HEAD
+        @UiThread
         void onParentListItemCollapsed(int flatParentPosition);
-=======
-        @UiThread
-        void onParentListItemCollapsed(int position);
->>>>>>> 4acaf081
     }
 
     /**
@@ -79,19 +62,9 @@
     /**
      * @return the ParentListItem associated with this ViewHolder
      */
-<<<<<<< HEAD
+    @UiThread
     public P getParentListItem() {
         return mParentListItem;
-=======
-    @Nullable
-    @UiThread
-    public ParentListItem getParentListItem() {
-        if (mParentWrapper == null) {
-            return null;
-        }
-
-        return mParentWrapper.getParentListItem();
->>>>>>> 4acaf081
     }
 
     /**
@@ -158,31 +131,13 @@
     }
 
     /**
-<<<<<<< HEAD
-=======
-     * Getter for the {@link ParentListItemExpandCollapseListener} implemented in
-     * {@link com.bignerdranch.expandablerecyclerview.ExpandableRecyclerAdapter}.
-     *
-     * @return The {@link ParentListItemExpandCollapseListener} set in the {@link ParentViewHolder}
-     */
-    @UiThread
-    public ParentListItemExpandCollapseListener getParentListItemExpandCollapseListener() {
-        return mParentListItemExpandCollapseListener;
-    }
-
-    /**
->>>>>>> 4acaf081
      * Setter for the {@link ParentListItemExpandCollapseListener} implemented in
      * {@link com.bignerdranch.expandablerecyclerview.ExpandableRecyclerAdapter}.
      *
      * @param parentListItemExpandCollapseListener The {@link ParentListItemExpandCollapseListener} to set on the {@link ParentViewHolder}
      */
-<<<<<<< HEAD
+    @UiThread
     void setParentListItemExpandCollapseListener(ParentListItemExpandCollapseListener parentListItemExpandCollapseListener) {
-=======
-    @UiThread
-    public void setParentListItemExpandCollapseListener(@Nullable ParentListItemExpandCollapseListener parentListItemExpandCollapseListener) {
->>>>>>> 4acaf081
         mParentListItemExpandCollapseListener = parentListItemExpandCollapseListener;
     }
 
