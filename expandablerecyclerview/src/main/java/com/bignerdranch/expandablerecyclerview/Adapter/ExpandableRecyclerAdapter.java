--- conflicted
+++ resolved
@@ -451,7 +451,6 @@
     private Object getHelperItem(int position) {
         return mHelperItemList.get(position);
     }
-<<<<<<< HEAD
 
     /**
      * Gets the index of a {@link ParentWrapper} within the helper item list
@@ -492,14 +491,4 @@
 
         return parentWrapper;
     }
-
-    private boolean hasCustomAnimationView() {
-        return mCustomParentAnimationViewId != CUSTOM_ANIMATION_VIEW_NOT_SET;
-    }
-
-    private boolean hasAnimationDuration() {
-        return mAnimationDuration != CUSTOM_ANIMATION_DURATION_NOT_SET;
-    }
-=======
->>>>>>> 76599e93
 }