package com.bignerdranch.expandablerecyclerview.Adapter;

import android.app.Activity;
import android.os.Bundle;
import android.support.annotation.NonNull;
import android.support.v7.widget.RecyclerView;
import android.view.ViewGroup;

import com.bignerdranch.expandablerecyclerview.Listener.ExpandCollapseListener;
import com.bignerdranch.expandablerecyclerview.Listener.ParentListItemExpandCollapseListener;
import com.bignerdranch.expandablerecyclerview.Model.ParentListItem;
import com.bignerdranch.expandablerecyclerview.Model.ParentWrapper;
import com.bignerdranch.expandablerecyclerview.ViewHolder.ChildViewHolder;
import com.bignerdranch.expandablerecyclerview.ViewHolder.ParentViewHolder;

import java.util.ArrayList;
import java.util.HashMap;
import java.util.List;

/**
 * {@link android.support.v7.widget.RecyclerView.Adapter} implementation that
 * adds the ability to expand and collapse list items.
 *
 * @author Ryan Brooks
 * @version 1.0
 * @since 5/27/2015
 */
public abstract class ExpandableRecyclerAdapter<PVH extends ParentViewHolder, CVH extends ChildViewHolder>
        extends RecyclerView.Adapter<RecyclerView.ViewHolder> implements ParentListItemExpandCollapseListener {

    private static final String EXPANDED_STATE_MAP = "ExpandableRecyclerAdapter.ExpandedStateMap";
    private static final int TYPE_PARENT = 0;
    private static final int TYPE_CHILD = 1;

    /**
     * A {@link List} of all currently expanded {@link ParentListItem} objects
     * and their children, in order.
     */
    protected List<Object> mItemList;
<<<<<<< HEAD

    /**
     * A {@link List} of all {@link ParentListItem} objects.
     */
    protected List<? extends ParentListItem> mParentItemList;

=======
    protected List<ParentListItem> mParentItemList;
>>>>>>> d8875791
    private ExpandCollapseListener mExpandCollapseListener;
    private List<RecyclerView> mAttachedRecyclerViewPool;

    /**
     * Primary constructor. Sets up {@link #mParentItemList} and {@link #mItemList}.
     *
     * @param parentItemList List of all {@link ParentListItem} objects to be
     *                       displayed in the {@link RecyclerView} that this
     *                       adapter is linked to
     */
    public ExpandableRecyclerAdapter(@NonNull List<ParentListItem> parentItemList) {
        super();
        mParentItemList = parentItemList;
        mItemList = ExpandableRecyclerAdapterHelper.generateParentChildItemList(parentItemList);
        mAttachedRecyclerViewPool = new ArrayList<>();
    }

    /**
     * Implementation of {@link android.support.v7.widget.RecyclerView.Adapter#onCreateViewHolder(ViewGroup, int)}
     * that determines if the list item is a parent or a child and calls through
     * to the appropriate implementation of either {@link #onCreateParentViewHolder(ViewGroup)}
     * or {@link #onCreateChildViewHolder(ViewGroup)}.
     *
     * @param viewGroup The {@link ViewGroup} into which the new {@link android.view.View}
     *                  will be added after it is bound to an adapter position.
     * @param viewType The view type of the new {@code android.view.View}.
     * @return A new {@link android.support.v7.widget.RecyclerView.ViewHolder}
     *         that holds a {@code android.view.View} of the given view type.
     */
    @Override
    public RecyclerView.ViewHolder onCreateViewHolder(ViewGroup viewGroup, int viewType) {
        if (viewType == TYPE_PARENT) {
            PVH pvh = onCreateParentViewHolder(viewGroup);
            pvh.setParentListItemExpandCollapseListener(this);
            return pvh;
        } else if (viewType == TYPE_CHILD) {
            return onCreateChildViewHolder(viewGroup);
        } else {
            throw new IllegalStateException("Incorrect ViewType found");
        }
    }

    /**
     * Implementation of {@link android.support.v7.widget.RecyclerView.Adapter#onBindViewHolder(RecyclerView.ViewHolder, int)}
     * that determines if the list item is a parent or a child and calls through
     * to the appropriate implementation of either {@link #onBindParentViewHolder(ParentViewHolder, int, ParentListItem)}
     * or {@link #onBindChildViewHolder(ChildViewHolder, int, Object)}.
     *
     * @param holder The {@link android.support.v7.widget.RecyclerView.ViewHolder}
     *               to bind data to
     * @param position The index in the list at which to bind
     * @throws IllegalStateException if the item in the list is either null or
     *         not of type {@link ParentListItem}
     */
    @Override
    public void onBindViewHolder(RecyclerView.ViewHolder holder, int position) {
        Object listItem = getListItem(position);
        if (listItem instanceof ParentWrapper) {
            PVH parentViewHolder = (PVH) holder;

            if (parentViewHolder.shouldItemViewClickToggleExpansion()) {
                parentViewHolder.setMainItemClickToExpand();
            }

            ParentWrapper parentWrapper = (ParentWrapper) listItem;
            parentViewHolder.setExpanded(parentWrapper.isExpanded());
            onBindParentViewHolder(parentViewHolder, position, parentWrapper.getParentListItem());
        } else if (listItem == null) {
            throw new IllegalStateException("Incorrect ViewHolder found");
        } else {
            onBindChildViewHolder((CVH) holder, position, listItem);
        }
    }

    /**
     * Callback called from {@link #onCreateViewHolder(ViewGroup, int)} when
     * the list item created is a parent.
     *
     * @param parentViewGroup The {@link ViewGroup} in the list for which a {@link PVH}
     *                        is being created
     * @return A {@code PVH} corresponding to the {@link ParentListItem} with
     *         the {@code ViewGroup} parentViewGroup
     */
    public abstract PVH onCreateParentViewHolder(ViewGroup parentViewGroup);

    /**
     * Callback called from {@link #onCreateViewHolder(ViewGroup, int)} when
     * the list item created is a child.
     *
     * @param childViewGroup The {@link ViewGroup} in the list for which a {@link CVH}
     *                       is being created
     * @return A {@code CVH} corresponding to the child list item with the
     *         {@code ViewGroup} childViewGroup
     */
    public abstract CVH onCreateChildViewHolder(ViewGroup childViewGroup);

    /**
     * Callback called from {@link #onBindViewHolder(RecyclerView.ViewHolder, int)}
     * when the list item bound to is a parent.
     * <p>
     * Bind data to the {@link PVH} here.
     *
     * @param parentViewHolder The {@code PVH} to bind data to
     * @param position The index in the list at which to bind
     * @param parentListItem The {@link ParentListItem} which holds the data to
     *                       be bound to the {@code PVH}
     */
    public abstract void onBindParentViewHolder(PVH parentViewHolder, int position, ParentListItem parentListItem);

    /**
     * Callback called from {@link #onBindViewHolder(RecyclerView.ViewHolder, int)}
     * when the list item bound to is a child.
     * <p>
     * Bind data to the {@link CVH} here.
     *
     * @param childViewHolder The {@code CVH} to bind data to
     * @param position The index in the list at which to bind
     * @param childListItem The child list item which holds that data to be
     *                      bound to the {@code CVH}
     */
    public abstract void onBindChildViewHolder(CVH childViewHolder, int position, Object childListItem);

    /**
     * Gets the number of parent and child objects currently expanded.
     *
     * @return The size of {@link #mItemList}
     */
    @Override
    public int getItemCount() {
        return mItemList.size();
    }

    /**
     * Gets the view type of the item at the given position.
     *
     * @param position The index in the list to get the view type of
     * @return {@value #TYPE_PARENT} for {@link ParentListItem} and {@value #TYPE_CHILD}
     *         for child list items
     * @throws IllegalStateException if the item at the given position in the list is null
     */
    @Override
    public int getItemViewType(int position) {
        Object listItem = getListItem(position);
        if (listItem instanceof ParentWrapper) {
            return TYPE_PARENT;
        } else if (listItem == null) {
            throw new IllegalStateException("Null object added");
        } else {
            return TYPE_CHILD;
        }
    }

    /**
     * Implementation of {@link ParentListItemExpandCollapseListener#onParentListItemExpanded(int)}.
     * Called when a {@link ParentListItem} is triggered to expand.
     *
     * @param position The index of the item in the list being expanded
     */
    @Override
    public void onParentListItemExpanded(int position) {
        Object listItem = getListItem(position);
        if (listItem instanceof ParentWrapper) {
            expandParentListItem((ParentWrapper) listItem, position, true);
        }
    }

    /**
     * Implementation of {@link ParentListItemExpandCollapseListener#onParentListItemCollapsed(int)}.
     * Called when a {@link ParentListItem} is triggered to collapse.
     *
     * @param position The index of the item in the list being collapsed
     */
    @Override
    public void onParentListItemCollapsed(int position) {
        Object listItem = getListItem(position);
        if (listItem instanceof ParentWrapper) {
            collapseParentListItem((ParentWrapper) listItem, position, true);
        }
    }

    /**
     * Implementation of {@link android.support.v7.widget.RecyclerView.Adapter#onAttachedToRecyclerView(RecyclerView)}.
     * Called when this {@link ExpandableRecyclerAdapter} is attached to a {@link RecyclerView}.
     *
     * @param recyclerView The {@code RecyclerView} this {@code ExpandableRecyclerAdapter}
     *                     is being attached to
     */
    @Override
    public void onAttachedToRecyclerView(RecyclerView recyclerView) {
        super.onAttachedToRecyclerView(recyclerView);
        mAttachedRecyclerViewPool.add(recyclerView);
    }

    /**
     * Implementation of {@link android.support.v7.widget.RecyclerView.Adapter#onDetachedFromRecyclerView(RecyclerView)}.
     * Called when this {@link ExpandableRecyclerAdapter} is detached from a {@link RecyclerView}
     *
     * @param recyclerView The {@code RecyclerView} this {@code ExpandableRecyclerAdapter}
     *                     is being detached from
     */
    @Override
    public void onDetachedFromRecyclerView(RecyclerView recyclerView) {
        super.onDetachedFromRecyclerView(recyclerView);
        mAttachedRecyclerViewPool.remove(recyclerView);
    }

    public void setExpandCollapseListener(ExpandCollapseListener expandCollapseListener) {
        mExpandCollapseListener = expandCollapseListener;
    }

    // region Programmatic Expansion/Collapsing

    /**
     * Expands the parent with the specified index in the list of parents.
     *
     * @param parentIndex The index of the parent to expand
     */
    public void expandParent(int parentIndex) {
        int parentWrapperIndex = getParentWrapperIndex(parentIndex);

        Object listItem = getListItem(parentWrapperIndex);
        ParentWrapper parentWrapper;
        if (listItem instanceof ParentWrapper) {
             parentWrapper = (ParentWrapper) listItem;
        } else {
            return;
        }

        expandViews(parentWrapper, parentWrapperIndex);
    }

    /**
     * Expands the parent associated with a specified {@link ParentListItem} in
     * the list of parents.
     *
     * @param parentListItem The {@code ParentListItem} of the parent to expand
     */
    public void expandParent(ParentListItem parentListItem) {
        ParentWrapper parentWrapper = getParentWrapper(parentListItem);
        int parentWrapperIndex = mItemList.indexOf(parentWrapper);
        if (parentWrapperIndex == -1) {
            return;
        }

        expandViews(parentWrapper, parentWrapperIndex);
    }

    /**
     * Expands all parents in the list.
     */
    public void expandAllParents() {
        for (ParentListItem parentListItem : mParentItemList) {
            expandParent(parentListItem);
        }
    }

    /**
     * Collapses the parent with the specified index in the list of parents.
     *
     * @param parentIndex The index of the parent to collapse
     */
    public void collapseParent(int parentIndex) {
        int parentWrapperIndex = getParentWrapperIndex(parentIndex);

        Object listItem = getListItem(parentWrapperIndex);
        ParentWrapper parentWrapper;
        if (listItem instanceof ParentWrapper) {
            parentWrapper = (ParentWrapper) listItem;
        } else {
            return;
        }

        collapseViews(parentWrapper, parentWrapperIndex);
    }

    /**
     * Collapses the parent associated with a specified {@link ParentListItem} in
     * the list of parents.
     *
     * @param parentListItem The {@code ParentListItem} of the parent to collapse
     */
    public void collapseParent(ParentListItem parentListItem) {
        ParentWrapper parentWrapper = getParentWrapper(parentListItem);
        int parentWrapperIndex = mItemList.indexOf(parentWrapper);
        if (parentWrapperIndex == -1) {
            return;
        }

        collapseViews(parentWrapper, parentWrapperIndex);
    }

    /**
     * Collapses all parents in the list.
     */
    public void collapseAllParents() {
        for (ParentListItem parentListItem : mParentItemList) {
            collapseParent(parentListItem);
        }
    }

    /**
     * Stores the expanded state map across state loss.
     * <p>
     * Should be called from {@link Activity#onSaveInstanceState(Bundle)} in
     * the {@link Activity} that hosts the {@link RecyclerView} that this
     * {@link ExpandableRecyclerAdapter} is attached to.
     * <p>
     * This will make sure to add the expanded state map as an extra to the
     * instance state bundle to be used in {@link #onRestoreInstanceState(Bundle)}.
     *
     * @param savedInstanceState The {@code Bundle} into which to store the
     *                           expanded state map
     * @return The saved instance state {@code Bundle} with the expanded state
     *         map added
     */
    public Bundle onSaveInstanceState(Bundle savedInstanceState) {
        savedInstanceState.putSerializable(EXPANDED_STATE_MAP, generateExpandedStateMap());
        return savedInstanceState;
    }

    /**
     * Fetches the expandable state map from the saved instance state {@link Bundle}
     * and restores the expanded states of all of the list items.
     * <p>
     * Should be called from {@link Activity#onRestoreInstanceState(Bundle)} in
     * the {@link Activity} that hosts the {@link RecyclerView} that this
     * {@link ExpandableRecyclerAdapter} is attached to.
     * <p>
     * Assumes that the list of parent list items is the same as when the saved
     * instance state was stored.
     *
     * @param savedInstanceState The {@code Bundle} from which the expanded
     *                           state map is loaded
     */
    public void onRestoreInstanceState(Bundle savedInstanceState) {
        if (savedInstanceState == null
                || !savedInstanceState.containsKey(EXPANDED_STATE_MAP)) {
            return;
        }

        HashMap<Integer, Boolean> expandedStateMap = (HashMap<Integer, Boolean>) savedInstanceState.getSerializable(EXPANDED_STATE_MAP);
        int fullCount = 0;
        int childCount = 0;
        Object listItem;
        ParentWrapper parentWrapper;
        List<Object> childItemList;
        int listItemCount = mItemList.size();
        while (fullCount < listItemCount) {
            listItem = getListItem(fullCount);

            if (listItem instanceof ParentWrapper) {
                parentWrapper = (ParentWrapper) listItem;

                if (expandedStateMap.containsKey(fullCount - childCount)) {
                    parentWrapper.setExpanded(expandedStateMap.get(fullCount - childCount));


                    if (parentWrapper.isExpanded() && !parentWrapper.getParentListItem().isInitiallyExpanded()) {
                        childItemList = parentWrapper.getParentListItem().getChildItemList();

                        if (childItemList != null) {
                            int childListItemCount = childItemList.size();
                            for (int j = 0; j < childListItemCount; j++) {
                                fullCount++;
                                childCount++;
                                mItemList.add(fullCount, childItemList.get(j));
                            }
                        }
                    } else if (!parentWrapper.isExpanded() && parentWrapper.getParentListItem().isInitiallyExpanded()) {
                        childItemList = parentWrapper.getParentListItem().getChildItemList();
                        int childListItemCount = childItemList.size();
                        for (int j = 0; j < childListItemCount; j++) {
                            mItemList.remove(fullCount + 1);
                        }
                    }
                }
            } else {
                childCount++;
            }

            fullCount++;
        }

        notifyDataSetChanged();
    }

    /**
     * Gets the list item held at the specified adapter position.
     *
     * @param position The index of the list item to return
     * @return The list item at the specified position
     */
    protected Object getListItem(int position) {
        return mItemList.get(position);
    }

    /**
     * Calls through to the ParentViewHolder to expand views for each
     * RecyclerView the specified parent is a child of.
     *
     * These calls to the ParentViewHolder are made so that animations can be
     * triggered at the ViewHolder level.
     *
     * @param parentIndex The index of the parent to expand
     */
    private void expandViews(ParentWrapper parentWrapper, int parentIndex) {
        PVH viewHolder;
        for (RecyclerView recyclerView : mAttachedRecyclerViewPool) {
            viewHolder = (PVH) recyclerView.findViewHolderForAdapterPosition(parentIndex);
            if (viewHolder != null && !viewHolder.isExpanded()) {
                viewHolder.setExpanded(true);
                viewHolder.onExpansionToggled(false);
            }

            expandParentListItem(parentWrapper, parentIndex, false);
        }
    }

    /**
     * Calls through to the ParentViewHolder to collapse views for each
     * RecyclerView a specified parent is a child of.
     *
     * These calls to the ParentViewHolder are made so that animations can be
     * triggered at the ViewHolder level.
     *
     * @param parentIndex The index of the parent to collapse
     */
    private void collapseViews(ParentWrapper parentWrapper, int parentIndex) {
        PVH viewHolder;
        for (RecyclerView recyclerView : mAttachedRecyclerViewPool) {
            viewHolder = (PVH) recyclerView.findViewHolderForAdapterPosition(parentIndex);
            if (viewHolder != null && viewHolder.isExpanded()) {
                viewHolder.setExpanded(false);
                viewHolder.onExpansionToggled(true);
            }

            collapseParentListItem(parentWrapper, parentIndex, false);
        }
    }

    /**
     * Expands a specified parent item. Calls through to the
     * ExpandCollapseListener and adds children of the specified parent to the
     * total list of items.
     *
     * @param parentWrapper The ParentWrapper of the parent to expand
     * @param parentIndex The index of the parent to expand
     * @param expansionTriggeredByListItemClick true if expansion was triggered
     *                                          by a click event, false otherwise.
     */
    private void expandParentListItem(ParentWrapper parentWrapper, int parentIndex, boolean expansionTriggeredByListItemClick) {
        if (!parentWrapper.isExpanded()) {
            parentWrapper.setExpanded(true);

            if (expansionTriggeredByListItemClick && mExpandCollapseListener != null) {
                int expandedCountBeforePosition = getExpandedItemCount(parentIndex);
                mExpandCollapseListener.onListItemExpanded(parentIndex - expandedCountBeforePosition);
            }

            List<Object> childItemList = parentWrapper.getParentListItem().getChildItemList();
            if (childItemList != null) {
                int childListItemCount = childItemList.size();
                for (int i = 0; i < childListItemCount; i++) {
                    mItemList.add(parentIndex + i + 1, childItemList.get(i));
                    notifyItemInserted(parentIndex + i + 1);
                }
            }
        }
    }

    /**
     * Collapses a specified parent item. Calls through to the
     * ExpandCollapseListener and adds children of the specified parent to the
     * total list of items.
     *
     * @param parentWrapper The ParentWrapper of the parent to collapse
     * @param parentIndex The index of the parent to collapse
     * @param collapseTriggeredByListItemClick true if expansion was triggered
     *                                         by a click event, false otherwise.
     */
    private void collapseParentListItem(ParentWrapper parentWrapper, int parentIndex, boolean collapseTriggeredByListItemClick) {
        if (parentWrapper.isExpanded()) {
            parentWrapper.setExpanded(false);

            if (collapseTriggeredByListItemClick && mExpandCollapseListener != null) {
                int expandedCountBeforePosition = getExpandedItemCount(parentIndex);
                mExpandCollapseListener.onListItemCollapsed(parentIndex - expandedCountBeforePosition);
            }

            List<Object> childItemList = parentWrapper.getParentListItem().getChildItemList();
            if (childItemList != null) {
                for (int i = childItemList.size() - 1; i >= 0; i--) {
                    mItemList.remove(parentIndex + i + 1);
                    notifyItemRemoved(parentIndex + i + 1);
                }
            }
        }
    }

    /**
     * Gets the number of expanded child list items before the specified position.
     *
     * @param position The index before which to return the number of expanded
     *                 child list items
     * @return The number of expanded child list items before the specified position
     */
    private int getExpandedItemCount(int position) {
        if (position == 0) {
            return 0;
        }

        int expandedCount = 0;
        for (int i = 0; i < position; i++) {
            Object listItem = getListItem(i);
            if (!(listItem instanceof ParentWrapper)) {
                expandedCount++;
            }
        }
        return expandedCount;
    }

    // endregion

    // region Data Manipulation

    /**
     * Adds the specified ParentListItem at the end of the list
     *
     * @param parentListItem the ParentListItem to add
     */
    public void addParent(ParentListItem parentListItem) {
        mParentItemList.add(parentListItem);
        addParentWrapper(mItemList.size(), parentListItem);
    }

    /**
     * Inserts the specified ParentListItem into this Adapter at the specified location.
     * The ParentListItem is inserted before the current element at the specified
     * location. If the location is equal to the size of the ParentList, the object
     * is added at the end. If the location is smaller than the size of this
     * Adapter, then all elements beyond the specified location are moved by one
     * position towards the end of the Adapter.
     *
     * @param location the index at which to insert.
     * @param parentListItem the object to add.
     *
     * @throws IndexOutOfBoundsException
     *                if {@code location < 0 || location > size()}
     */
    public void addParent(int location, ParentListItem parentListItem) {
        mParentItemList.add(location, parentListItem);

        int wrapperIndex = getParentWrapperIndex(location);
        addParentWrapper(wrapperIndex, parentListItem);
    }

    private void addParentWrapper(int wrapperIndex, ParentListItem parentListItem) {
        int sizeChanged = 1;
        ParentWrapper parentWrapper = new ParentWrapper(parentListItem);
        mItemList.add(wrapperIndex, parentWrapper);
        if (parentListItem.isInitiallyExpanded()) {
            parentWrapper.setExpanded(true);
            List<Object> childItemList = parentListItem.getChildItemList();
            mItemList.addAll(wrapperIndex + sizeChanged, childItemList);
            sizeChanged += childItemList.size();
        }
        notifyItemRangeInserted(wrapperIndex, sizeChanged);
    }

    /**
     * Removes the first occurrence of the specified ParentListItem from this Adapter.
     *
     * @param parentListItem the ParentListItem to remove
     * @return true if this adapter was modified by this operation, false
     *         otherwise.
     */
    public boolean removeParent(ParentListItem parentListItem) {

        int index = mParentItemList.indexOf(parentListItem);
        if (index == -1) {
            return false;
        }

        removeParent(index);
        return true;
    }

    /**
     * Removes the ParentListItem at the specified location from this Adapter.
     *
     * @param parentPosition the index of the object to remove.
     * @return the removed ParentListItem.
     * @throws IndexOutOfBoundsException
     *                if {@code location < 0 || location >= size()}
     */
    public ParentListItem removeParent(int parentPosition) {
        ParentListItem parentListItem = mParentItemList.remove(parentPosition);

        int sizeChanged = 1;
        int wrapperIndex = getParentWrapperIndex(parentPosition);
        if (wrapperIndex == -1) {
            throw new IllegalStateException("Parent not found");
        }

        ParentWrapper parentWrapper = (ParentWrapper) mItemList.remove(wrapperIndex);
        if (parentWrapper.isExpanded()) {
            int childListSize = parentListItem.getChildItemList().size();
            for (int i = 0; i < childListSize; i++) {
                mItemList.remove(wrapperIndex);
                sizeChanged++;
            }
        }

        notifyItemRangeRemoved(wrapperIndex, sizeChanged);


        return parentListItem;
    }


    // endregion

    /**
     * Generates a HashMap used to store expanded state for items in the list
     * on configuration change or whenever onResume is called.
     *
     * @return A HashMap containing the expanded state of all parent list items
     */
    private HashMap<Integer, Boolean> generateExpandedStateMap() {
        HashMap<Integer, Boolean> parentListItemHashMap = new HashMap<>();
        int childCount = 0;

        Object listItem;
        ParentWrapper parentWrapper;
        int listItemCount = mItemList.size();
        for (int i = 0; i < listItemCount; i++) {
            if (mItemList.get(i) != null) {
                listItem = getListItem(i);
                if (listItem instanceof ParentWrapper) {
                    parentWrapper = (ParentWrapper) listItem;
                    parentListItemHashMap.put(i - childCount, parentWrapper.isExpanded());
                } else {
                    childCount++;
                }
            }
        }

        return parentListItemHashMap;
    }

    /**
     * Gets the index of a ParentWrapper within the helper item list based on
     * the index of the ParentWrapper.
     *
     * @param parentIndex The index of the parent in the list of parent items
     * @return The index of the parent in the list of all views in the adapter
     */
    private int getParentWrapperIndex(int parentIndex) {
        int parentCount = 0;
        int listItemCount = mItemList.size();
        for (int i = 0; i < listItemCount; i++) {
            if (mItemList.get(i) instanceof ParentWrapper) {
                parentCount++;

                if (parentCount > parentIndex) {
                    return i;
                }
            }
        }

        return -1;
    }

    /**
     * Gets the ParentWrapper for a specified ParentListItem from the list of
     * parents.
     *
     * @param parentListItem A ParentListItem in the list of parents
     * @return If the parent exists on the list, returns its ParentWrapper.
     *         Otherwise, returns null.
     */
    private ParentWrapper getParentWrapper(ParentListItem parentListItem) {
        int listItemCount = mItemList.size();
        for (int i = 0; i < listItemCount; i++) {
            Object listItem = mItemList.get(i);
            if (listItem instanceof ParentWrapper) {
                if (((ParentWrapper) listItem).getParentListItem().equals(parentListItem)) {
                    return (ParentWrapper) listItem;
                }
            }
        }

        return null;
    }
}<|MERGE_RESOLUTION|>--- conflicted
+++ resolved
@@ -37,16 +37,12 @@
      * and their children, in order.
      */
     protected List<Object> mItemList;
-<<<<<<< HEAD
 
     /**
      * A {@link List} of all {@link ParentListItem} objects.
      */
-    protected List<? extends ParentListItem> mParentItemList;
-
-=======
     protected List<ParentListItem> mParentItemList;
->>>>>>> d8875791
+
     private ExpandCollapseListener mExpandCollapseListener;
     private List<RecyclerView> mAttachedRecyclerViewPool;
 
@@ -573,9 +569,9 @@
     // region Data Manipulation
 
     /**
-     * Adds the specified ParentListItem at the end of the list
-     *
-     * @param parentListItem the ParentListItem to add
+     * Adds the specified {@link ParentListItem} at the end of the list.
+     *
+     * @param parentListItem The {@code ParentListItem} to add
      */
     public void addParent(ParentListItem parentListItem) {
         mParentItemList.add(parentListItem);
@@ -583,23 +579,25 @@
     }
 
     /**
-     * Inserts the specified ParentListItem into this Adapter at the specified location.
-     * The ParentListItem is inserted before the current element at the specified
-     * location. If the location is equal to the size of the ParentList, the object
-     * is added at the end. If the location is smaller than the size of this
-     * Adapter, then all elements beyond the specified location are moved by one
-     * position towards the end of the Adapter.
-     *
-     * @param location the index at which to insert.
-     * @param parentListItem the object to add.
+     * Inserts the specified {@link ParentListItem} into this adapter at the
+     * specified position.
+     * <p>
+     * The {@code ParentListItem} is inserted before the current element at the
+     * specified position. If the position is equal to the size of the parent
+     * list, the object is added at the end. If the position is smaller than the
+     * size of this adapter, then all elements beyond the specified position are
+     * moved by one position towards the end of the adapter.
+     *
+     * @param position The index at which to insert
+     * @param parentListItem The {@code ParentListItem} to add
      *
      * @throws IndexOutOfBoundsException
-     *                if {@code location < 0 || location > size()}
-     */
-    public void addParent(int location, ParentListItem parentListItem) {
-        mParentItemList.add(location, parentListItem);
-
-        int wrapperIndex = getParentWrapperIndex(location);
+     *                if {@code position < 0 || position > size()}
+     */
+    public void addParent(int position, ParentListItem parentListItem) {
+        mParentItemList.add(position, parentListItem);
+
+        int wrapperIndex = getParentWrapperIndex(position);
         addParentWrapper(wrapperIndex, parentListItem);
     }
 
@@ -617,11 +615,12 @@
     }
 
     /**
-     * Removes the first occurrence of the specified ParentListItem from this Adapter.
-     *
-     * @param parentListItem the ParentListItem to remove
+     * Removes the first occurrence of the specified {@link ParentListItem}
+     * from this adapter.
+     *
+     * @param parentListItem The {@code ParentListItem} to remove
      * @return true if this adapter was modified by this operation, false
-     *         otherwise.
+     *         otherwise
      */
     public boolean removeParent(ParentListItem parentListItem) {
 
@@ -635,10 +634,11 @@
     }
 
     /**
-     * Removes the ParentListItem at the specified location from this Adapter.
-     *
-     * @param parentPosition the index of the object to remove.
-     * @return the removed ParentListItem.
+     * Removes the {@link ParentListItem} at the specified location from this
+     * adapter.
+     *
+     * @param parentPosition The index of the object to remove
+     * @return The removed {@code ParentListItem}
      * @throws IndexOutOfBoundsException
      *                if {@code location < 0 || location >= size()}
      */
