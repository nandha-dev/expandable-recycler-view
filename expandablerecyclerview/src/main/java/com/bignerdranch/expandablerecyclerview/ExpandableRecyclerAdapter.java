--- conflicted
+++ resolved
@@ -38,14 +38,9 @@
         extends RecyclerView.Adapter<RecyclerView.ViewHolder> {
 
     private static final String EXPANDED_STATE_MAP = "ExpandableRecyclerAdapter.ExpandedStateMap";
-<<<<<<< HEAD
-
-    /** Default ViewType for parent rows */
-=======
     /**
      * Default ViewType for parent rows
      */
->>>>>>> 4acaf081
     public static final int TYPE_PARENT = 0;
     /**
      * Default ViewType for children rows
@@ -62,19 +57,13 @@
      * Changes to this list should be made through the add/remove methods
      * available in {@link ExpandableRecyclerAdapter}.
      */
-<<<<<<< HEAD
+    @NonNull
     protected List<ExpandableWrapper<P, C>> mItemList;
 
+    @NonNull
     private List<P> mParentItemList;
-=======
-    @NonNull
-    protected List<Object> mItemList;
-
-    @NonNull
-    private List<? extends ParentListItem> mParentItemList;
 
     @Nullable
->>>>>>> 4acaf081
     private ExpandCollapseListener mExpandCollapseListener;
 
     @NonNull
@@ -93,24 +82,16 @@
          *
          * @param parentPosition The position of the parent in the list being expanded
          */
-<<<<<<< HEAD
+        @UiThread
         void onListItemExpanded(int parentPosition);
-=======
-        @UiThread
-        void onListItemExpanded(int position);
->>>>>>> 4acaf081
 
         /**
          * Called when a list item is collapsed.
          *
          * @param parentPosition The position of the parent in the list being collapsed
          */
-<<<<<<< HEAD
+        @UiThread
         void onListItemCollapsed(int parentPosition);
-=======
-        @UiThread
-        void onListItemCollapsed(int position);
->>>>>>> 4acaf081
     }
 
     /**
@@ -164,13 +145,13 @@
      * {@link #onBindParentViewHolder(ParentViewHolder, int, P)} or
      * {@link #onBindChildViewHolder(ChildViewHolder, int, int, C)}.
      *
-<<<<<<< HEAD
      * @param holder The RecyclerView.ViewHolder to bind data to
      * @param flatPosition The index in the merged list of children and parents at which to bind
      */
     @Override
     @SuppressWarnings("unchecked")
-    public void onBindViewHolder(RecyclerView.ViewHolder holder, int flatPosition) {
+    @UiThread
+    public void onBindViewHolder(@NonNull RecyclerView.ViewHolder holder, int flatPosition) {
         if (flatPosition > mItemList.size()) {
             throw new IllegalStateException("Trying to bind item out of bounds, size " + mItemList.size()
                     + " flatPosition " + flatPosition + ". Was the data changed without a call to notify...()?");
@@ -178,18 +159,6 @@
 
         ExpandableWrapper<P, C> listItem = mItemList.get(flatPosition);
         if (listItem.isParent()) {
-=======
-     * @param holder   The RecyclerView.ViewHolder to bind data to
-     * @param position The index in the list at which to bind
-     * @throws IllegalStateException if the item in the list is either null or
-     *                               not of type {@link ParentListItem}
-     */
-    @Override
-    @UiThread
-    public void onBindViewHolder(@NonNull RecyclerView.ViewHolder holder, int position) {
-        Object listItem = getListItem(position);
-        if (listItem instanceof ParentWrapper) {
->>>>>>> 4acaf081
             PVH parentViewHolder = (PVH) holder;
 
             if (parentViewHolder.shouldItemViewClickToggleExpansion()) {
@@ -210,16 +179,9 @@
      * Callback called from {@link #onCreateViewHolder(ViewGroup, int)} when
      * the list item created is a parent.
      *
-<<<<<<< HEAD
      * @param parentViewGroup The {@link ViewGroup} in the list for which a {@link PVH} is being
      *                        created
      * @return A {@code PVH} corresponding to the parent with the {@code ViewGroup} parentViewGroup
-=======
-     * @param parentViewGroup The {@link ViewGroup} in the list for which a {@link PVH}
-     *                        is being created
-     * @return A {@code PVH} corresponding to the {@link ParentListItem} with
-     * the {@code ViewGroup} parentViewGroup
->>>>>>> 4acaf081
      */
     @NonNull
     @UiThread
@@ -245,19 +207,11 @@
      * Bind data to the {@link PVH} here.
      *
      * @param parentViewHolder The {@code PVH} to bind data to
-<<<<<<< HEAD
      * @param parentPosition The position of the parent to bind
      * @param parentListItem The parent which holds the data to be bound to the {@code PVH}
      */
-    public abstract void onBindParentViewHolder(PVH parentViewHolder, int parentPosition, P parentListItem);
-=======
-     * @param parentPosition   The position of the Parent item to bind
-     * @param parentListItem   The {@link ParentListItem} which holds the data to
-     *                         be bound to the {@code PVH}
-     */
-    @UiThread
-    public abstract void onBindParentViewHolder(@NonNull PVH parentViewHolder, int parentPosition, @NonNull ParentListItem parentListItem);
->>>>>>> 4acaf081
+    @UiThread
+    public abstract void onBindParentViewHolder(@NonNull PVH parentViewHolder, int parentPosition, @NonNull P parentListItem);
 
     /**
      * Callback called from onBindViewHolder(RecyclerView.ViewHolder, int)
@@ -266,21 +220,12 @@
      * Bind data to the {@link CVH} here.
      *
      * @param childViewHolder The {@code CVH} to bind data to
-<<<<<<< HEAD
      * @param parentPosition The position of the parent that contains the child to bind
      * @param childPosition The position of the child to bind
      * @param childListItem The child which holds that data to be bound to the {@code CVH}
      */
-    public abstract void onBindChildViewHolder(CVH childViewHolder, int parentPosition, int childPosition, C childListItem);
-=======
-     * @param parentPosition  The position of the Parent item that contains the child to bind
-     * @param childPosition   The position of the Child item to bind
-     * @param childListItem   The child list item which holds that data to be
-     *                        bound to the {@code CVH}
-     */
-    @UiThread
-    public abstract void onBindChildViewHolder(@NonNull CVH childViewHolder, int parentPosition, int childPosition, @NonNull Object childListItem);
->>>>>>> 4acaf081
+    @UiThread
+    public abstract void onBindChildViewHolder(@NonNull CVH childViewHolder, int parentPosition, int childPosition, @NonNull C childListItem);
 
     /**
      * Gets the number of parents and children currently expanded.
@@ -302,20 +247,11 @@
      * @return Gets the view type of the item at the given flatPosition.
      */
     @Override
-<<<<<<< HEAD
+    @UiThread
     public int getItemViewType(int flatPosition) {
         ExpandableWrapper<P, C> listItem = mItemList.get(flatPosition);
         if (listItem.isParent()) {
             return getParentItemViewType(getNearestParentPosition(flatPosition));
-=======
-    @UiThread
-    public int getItemViewType(int position) {
-        Object listItem = getListItem(position);
-        if (listItem instanceof ParentWrapper) {
-            return getParentItemViewType(getNearestParentPosition(position));
-        } else if (listItem == null) {
-            throw new IllegalStateException("Null object added");
->>>>>>> 4acaf081
         } else {
             return getChildItemViewType(getNearestParentPosition(flatPosition), getChildPosition(flatPosition));
         }
@@ -385,56 +321,15 @@
      * {@link #notifyChildItemChanged(int, int)}
      * methods.
      *
-<<<<<<< HEAD
      *
      * @return The list of parents that this adapter represents
      */
+    @UiThread
     public List<P> getParentItemList() {
-=======
-     * @return The list of ParentListItems that this adapter represents
-     */
-    @UiThread
-    public List<? extends ParentListItem> getParentItemList() {
->>>>>>> 4acaf081
         return mParentItemList;
     }
 
     /**
-<<<<<<< HEAD
-=======
-     * Implementation of {@link com.bignerdranch.expandablerecyclerview.ParentViewHolder.ParentListItemExpandCollapseListener#onParentListItemExpanded(int)}.
-     * <p>
-     * Called when a {@link ParentListItem} is triggered to expand.
-     *
-     * @param position The index of the item in the list being expanded
-     */
-    @UiThread
-    @Override
-    public void onParentListItemExpanded(int position) {
-        Object listItem = getListItem(position);
-        if (listItem instanceof ParentWrapper) {
-            expandParentListItem((ParentWrapper) listItem, position, true);
-        }
-    }
-
-    /**
-     * Implementation of {@link com.bignerdranch.expandablerecyclerview.ParentViewHolder.ParentListItemExpandCollapseListener#onParentListItemCollapsed(int)}.
-     * <p>
-     * Called when a {@link ParentListItem} is triggered to collapse.
-     *
-     * @param position The index of the item in the list being collapsed
-     */
-    @UiThread
-    @Override
-    public void onParentListItemCollapsed(int position) {
-        Object listItem = getListItem(position);
-        if (listItem instanceof ParentWrapper) {
-            collapseParentListItem((ParentWrapper) listItem, position, true);
-        }
-    }
-
-    /**
->>>>>>> 4acaf081
      * Implementation of Adapter#onAttachedToRecyclerView(RecyclerView).
      * <p>
      * Called when this {@link ExpandableRecyclerAdapter} is attached to a RecyclerView.
@@ -475,6 +370,7 @@
      *
      * @param flatParentPosition the position of the parent that is calling to be expanded
      */
+    @UiThread
     protected void parentListItemExpandedFromViewHolder(int flatParentPosition) {
         ExpandableWrapper<P, C> listItem = mItemList.get(flatParentPosition);
         expandParentListItem(listItem, flatParentPosition, true);
@@ -485,7 +381,7 @@
      *
      * @param flatParentPosition the position of the parent that is calling to be collapsed
      */
-<<<<<<< HEAD
+    @UiThread
     protected void parentListItemCollapsedFromViewHolder(int flatParentPosition) {
         ExpandableWrapper<P, C> listItem = mItemList.get(flatParentPosition);
         collapseParentListItem(listItem, flatParentPosition, true);
@@ -501,20 +397,9 @@
          * @param flatParentPosition The index of the item in the list being expanded, relative to the flattened list
          */
         @Override
+        @UiThread
         public void onParentListItemExpanded(int flatParentPosition) {
             parentListItemExpandedFromViewHolder(flatParentPosition);
-=======
-    @UiThread
-    public void expandParent(int parentIndex) {
-        int parentWrapperIndex = getParentWrapperIndex(parentIndex);
-
-        Object listItem = getListItem(parentWrapperIndex);
-        ParentWrapper parentWrapper;
-        if (listItem instanceof ParentWrapper) {
-            parentWrapper = (ParentWrapper) listItem;
-        } else {
-            return;
->>>>>>> 4acaf081
         }
 
         /**
@@ -525,6 +410,7 @@
          * @param flatParentPosition The index of the item in the list being collapsed, relative to the flattened list
          */
         @Override
+        @UiThread
         public void onParentListItemCollapsed(int flatParentPosition) {
             parentListItemCollapsedFromViewHolder(flatParentPosition);
         }
@@ -537,8 +423,8 @@
      *
      * @param parentListItem The {@code P} of the parent to expand
      */
-<<<<<<< HEAD
-    public void expandParent(P parentListItem) {
+    @UiThread
+    public void expandParent(@NonNull P parentListItem) {
         ExpandableWrapper<P, C> parentWrapper = new ExpandableWrapper<>(parentListItem);
         int flatParentPosition = mItemList.indexOf(parentWrapper);
         if (flatParentPosition == INVALID_FLAT_POSITION) {
@@ -553,44 +439,21 @@
      *
      * @param parentPosition The position of the parent to expand
      */
+    @UiThread
     public void expandParent(int parentPosition) {
         expandParent(mParentItemList.get(parentPosition));
-=======
-    @UiThread
-    public void expandParent(@NonNull ParentListItem parentListItem) {
-        ParentWrapper parentWrapper = getParentWrapper(parentListItem);
-        if (parentWrapper != null) {
-            int parentWrapperIndex = mItemList.indexOf(parentWrapper);
-            if (parentWrapperIndex == -1) {
-                return;
-            }
-
-            expandViews(parentWrapper, parentWrapperIndex);
-        } else {
-            throw new IllegalStateException("Can not find parentWrapper");
-        }
->>>>>>> 4acaf081
     }
 
     /**
      * Expands all parents in a range of indices in the list of parents.
      *
-<<<<<<< HEAD
      * @param startParentPosition The index at which to to start expanding parents
      * @param parentCount The number of parents to expand
      */
+    @UiThread
     public void expandParentRange(int startParentPosition, int parentCount) {
         int endParentPosition = startParentPosition + parentCount;
         for (int i = startParentPosition; i < endParentPosition; i++) {
-=======
-     * @param startParentIndex The index at which to to start expanding parents
-     * @param parentCount      The number of parents to expand
-     */
-    @UiThread
-    public void expandParentRange(int startParentIndex, int parentCount) {
-        int endParentIndex = startParentIndex + parentCount;
-        for (int i = startParentIndex; i < endParentIndex; i++) {
->>>>>>> 4acaf081
             expandParent(i);
         }
     }
@@ -610,22 +473,11 @@
      *
      * @param parentListItem The {@code P} of the parent to collapse
      */
-<<<<<<< HEAD
-    public void collapseParent(P parentListItem) {
+    @UiThread
+    public void collapseParent(@NonNull P parentListItem) {
         ExpandableWrapper<P, C> parentWrapper = new ExpandableWrapper<>(parentListItem);
         int flatParentPosition = mItemList.indexOf(parentWrapper);
         if (flatParentPosition == INVALID_FLAT_POSITION) {
-=======
-    @UiThread
-    public void collapseParent(int parentIndex) {
-        int parentWrapperIndex = getParentWrapperIndex(parentIndex);
-
-        Object listItem = getListItem(parentWrapperIndex);
-        ParentWrapper parentWrapper;
-        if (listItem instanceof ParentWrapper) {
-            parentWrapper = (ParentWrapper) listItem;
-        } else {
->>>>>>> 4acaf081
             return;
         }
 
@@ -637,45 +489,21 @@
      *
      * @param parentPosition The index of the parent to collapse
      */
-<<<<<<< HEAD
+    @UiThread
     public void collapseParent(int parentPosition) {
         collapseParent(mParentItemList.get(parentPosition));
-=======
-    @UiThread
-    public void collapseParent(@NonNull ParentListItem parentListItem) {
-        ParentWrapper parentWrapper = getParentWrapper(parentListItem);
-        if (parentWrapper != null) {
-            int parentWrapperIndex = mItemList.indexOf(parentWrapper);
-            if (parentWrapperIndex == -1) {
-                return;
-            }
-
-            collapseViews(parentWrapper, parentWrapperIndex);
-        } else {
-            throw new IllegalStateException("Can not find parentListItem");
-        }
->>>>>>> 4acaf081
     }
 
     /**
      * Collapses all parents in a range of indices in the list of parents.
      *
-<<<<<<< HEAD
      * @param startParentPosition The index at which to to start collapsing parents
      * @param parentCount The number of parents to collapse
      */
+    @UiThread
     public void collapseParentRange(int startParentPosition, int parentCount) {
         int endParentPosition = startParentPosition + parentCount;
         for (int i = startParentPosition; i < endParentPosition; i++) {
-=======
-     * @param startParentIndex The index at which to to start collapsing parents
-     * @param parentCount      The number of parents to collapse
-     */
-    @UiThread
-    public void collapseParentRange(int startParentIndex, int parentCount) {
-        int endParentIndex = startParentIndex + parentCount;
-        for (int i = startParentIndex; i < endParentIndex; i++) {
->>>>>>> 4acaf081
             collapseParent(i);
         }
     }
@@ -722,13 +550,9 @@
      * @param savedInstanceState The {@code Bundle} from which the expanded
      *                           state map is loaded
      */
-<<<<<<< HEAD
     @SuppressWarnings("unchecked")
-    public void onRestoreInstanceState(Bundle savedInstanceState) {
-=======
     @UiThread
     public void onRestoreInstanceState(@Nullable Bundle savedInstanceState) {
->>>>>>> 4acaf081
         if (savedInstanceState == null
                 || !savedInstanceState.containsKey(EXPANDED_STATE_MAP)) {
             return;
@@ -766,26 +590,6 @@
     }
 
     /**
-<<<<<<< HEAD
-=======
-     * Gets the list item held at the specified adapter position.
-     *
-     * @param position The index of the list item to return
-     * @return The list item at the specified position
-     */
-    @Nullable
-    @UiThread
-    protected Object getListItem(int position) {
-        boolean indexInRange = position >= 0 && position < mItemList.size();
-        if (indexInRange) {
-            return mItemList.get(position);
-        } else {
-            return null;
-        }
-    }
-
-    /**
->>>>>>> 4acaf081
      * Calls through to the ParentViewHolder to expand views for each
      * RecyclerView the specified parent is a child of.
      * <p>
@@ -794,13 +598,9 @@
      *
      * @param flatParentPosition The index of the parent to expand
      */
-<<<<<<< HEAD
     @SuppressWarnings("unchecked")
-    private void expandViews(ExpandableWrapper<P, C> parentWrapper, int flatParentPosition) {
-=======
-    @UiThread
-    private void expandViews(@NonNull ParentWrapper parentWrapper, int parentIndex) {
->>>>>>> 4acaf081
+    @UiThread
+    private void expandViews(@NonNull ExpandableWrapper<P, C> parentWrapper, int flatParentPosition) {
         PVH viewHolder;
         for (RecyclerView recyclerView : mAttachedRecyclerViewPool) {
             viewHolder = (PVH) recyclerView.findViewHolderForAdapterPosition(flatParentPosition);
@@ -822,13 +622,9 @@
      *
      * @param flatParentPosition The index of the parent to collapse
      */
-<<<<<<< HEAD
     @SuppressWarnings("unchecked")
-    private void collapseViews(ExpandableWrapper<P, C> parentWrapper, int flatParentPosition) {
-=======
-    @UiThread
-    private void collapseViews(@NonNull ParentWrapper parentWrapper, int parentIndex) {
->>>>>>> 4acaf081
+    @UiThread
+    private void collapseViews(@NonNull ExpandableWrapper<P, C> parentWrapper, int flatParentPosition) {
         PVH viewHolder;
         for (RecyclerView recyclerView : mAttachedRecyclerViewPool) {
             viewHolder = (PVH) recyclerView.findViewHolderForAdapterPosition(flatParentPosition);
@@ -846,22 +642,13 @@
      * ExpandCollapseListener and adds children of the specified parent to the
      * total list of items.
      *
-<<<<<<< HEAD
      * @param parentWrapper The ExpandableWrapper of the parent to expand
      * @param flatParentPosition The index of the parent to expand
      * @param expansionTriggeredByListItemClick true if expansion was triggered
      *                                          by a click event, false otherwise.
      */
-    private void expandParentListItem(ExpandableWrapper<P, C> parentWrapper, int flatParentPosition, boolean expansionTriggeredByListItemClick) {
-=======
-     * @param parentWrapper                     The ParentWrapper of the parent to expand
-     * @param parentIndex                       The index of the parent to expand
-     * @param expansionTriggeredByListItemClick true if expansion was triggered
-     *                                          by a click event, false otherwise.
-     */
-    @UiThread
-    private void expandParentListItem(@NonNull ParentWrapper parentWrapper, int parentIndex, boolean expansionTriggeredByListItemClick) {
->>>>>>> 4acaf081
+    @UiThread
+    private void expandParentListItem(@NonNull ExpandableWrapper<P, C> parentWrapper, int flatParentPosition, boolean expansionTriggeredByListItemClick) {
         if (!parentWrapper.isExpanded()) {
             parentWrapper.setExpanded(true);
 
@@ -886,22 +673,13 @@
      * ExpandCollapseListener and adds children of the specified parent to the
      * total list of items.
      *
-<<<<<<< HEAD
      * @param parentWrapper The ExpandableWrapper of the parent to collapse
      * @param flatParentPosition The index of the parent to collapse
      * @param collapseTriggeredByListItemClick true if expansion was triggered
      *                                         by a click event, false otherwise.
      */
-    private void collapseParentListItem(ExpandableWrapper<P, C> parentWrapper, int flatParentPosition, boolean collapseTriggeredByListItemClick) {
-=======
-     * @param parentWrapper                    The ParentWrapper of the parent to collapse
-     * @param parentIndex                      The index of the parent to collapse
-     * @param collapseTriggeredByListItemClick true if expansion was triggered
-     *                                         by a click event, false otherwise.
-     */
-    @UiThread
-    private void collapseParentListItem(@NonNull ParentWrapper parentWrapper, int parentIndex, boolean collapseTriggeredByListItemClick) {
->>>>>>> 4acaf081
+    @UiThread
+    private void collapseParentListItem(@NonNull ExpandableWrapper<P, C> parentWrapper, int flatParentPosition, boolean collapseTriggeredByListItemClick) {
         if (parentWrapper.isExpanded()) {
             parentWrapper.setExpanded(false);
 
@@ -924,22 +702,13 @@
     /**
      * Given the index relative to the entire RecyclerView, returns the nearest
      * ParentPosition without going past the given index.
-<<<<<<< HEAD
-     *
+     * <p>
      * If it is the index of a parent, will return the corresponding parent position.
      * If it is the index of a child within the RV, will return the position of that child's parent.
      */
+    @UiThread
     int getNearestParentPosition(int flatPosition) {
         if (flatPosition == 0) {
-=======
-     * <p>
-     * If it is the index of a parent item, will return the corresponding parent position.
-     * If it is the index of a child item within the RV, will return the position of that childs parent.
-     */
-    @UiThread
-    int getNearestParentPosition(int fullPosition) {
-        if (fullPosition == 0) {
->>>>>>> 4acaf081
             return 0;
         }
 
@@ -957,14 +726,9 @@
      * Given the index relative to the entire RecyclerView for a child item,
      * returns the child position within the child list of the parent.
      */
-<<<<<<< HEAD
+    @UiThread
     int getChildPosition(int flatPosition) {
         if (flatPosition == 0) {
-=======
-    @UiThread
-    int getChildPosition(int fullPosition) {
-        if (fullPosition == 0) {
->>>>>>> 4acaf081
             return 0;
         }
 
@@ -993,14 +757,9 @@
      * data set are still considered up to date and will not be rebound, though their
      * positions may be altered.
      *
-<<<<<<< HEAD
      * @param parentPosition Position of the newly inserted parent in the data set, relative
      *                       to the list of parents only.
      *
-=======
-     * @param parentPosition Position of the newly inserted ParentListItem in the data set, relative
-     *                       to list of ParentListItems only.
->>>>>>> 4acaf081
      * @see #notifyParentItemRangeInserted(int, int)
      */
     @UiThread
@@ -1028,16 +787,10 @@
      * data set are still considered up to date and will not be rebound, though their positions
      * may be altered.
      *
-<<<<<<< HEAD
      * @param parentPositionStart Position of the first parent that was inserted, relative
      *                            to the list of parents only.
      * @param itemCount Number of items inserted
      *
-=======
-     * @param parentPositionStart Position of the first ParentListItem that was inserted, relative
-     *                            to list of ParentListItems only.
-     * @param itemCount           Number of items inserted
->>>>>>> 4acaf081
      * @see #notifyParentItemInserted(int)
      */
     @UiThread
@@ -1063,12 +816,8 @@
         notifyItemRangeInserted(initialFlatParentPosition, sizeChanged);
     }
 
-<<<<<<< HEAD
+    @UiThread
     private int addParentWrapper(int flatParentPosition, P parentListItem) {
-=======
-    @UiThread
-    private int addParentWrapper(int wrapperIndex, ParentListItem parentListItem) {
->>>>>>> 4acaf081
         int sizeChanged = 1;
         ExpandableWrapper<P, C> parentWrapper = new ExpandableWrapper<>(parentListItem);
         mItemList.add(flatParentPosition, parentWrapper);
@@ -1111,15 +860,9 @@
      * data set are still considered up to date and will not be rebound, though their positions
      * may be altered.
      *
-<<<<<<< HEAD
      * @param parentPositionStart The previous position of the first parent that was
      *                            removed, relative to list of parents only.
      * @param itemCount Number of parents removed from the data set
-=======
-     * @param parentPositionStart The previous position of the first ParentListItem that was
-     *                            removed, relative to list of ParentListItems only.
-     * @param itemCount           Number of ParentListItems removed from the data set
->>>>>>> 4acaf081
      */
     @UiThread
     public void notifyParentItemRangeRemoved(int parentPositionStart, int itemCount) {
@@ -1132,12 +875,8 @@
         notifyItemRangeRemoved(flatParentPositionStart, sizeChanged);
     }
 
-<<<<<<< HEAD
+    @UiThread
     private int removeParentWrapper(int flatParentPosition) {
-=======
-    @UiThread
-    private int removeParentWrapper(int parentWrapperIndex) {
->>>>>>> 4acaf081
         int sizeChanged = 1;
         ExpandableWrapper<P, C> parentWrapper = mItemList.remove(flatParentPosition);
         if (parentWrapper.isExpanded()) {
@@ -1181,11 +920,7 @@
      * children must stay the same.
      *
      * @param parentPositionStart Position of the item that has changed
-<<<<<<< HEAD
      * @param itemCount Number of parents changed in the data set
-=======
-     * @param itemCount           Number of ParentListItems changed in the dataset
->>>>>>> 4acaf081
      */
     @UiThread
     public void notifyParentItemRangeChanged(int parentPositionStart, int itemCount) {
@@ -1205,14 +940,9 @@
         notifyItemRangeChanged(flatParentPositionStart, sizeChanged);
     }
 
-<<<<<<< HEAD
-    private int changeParentWrapper(int flatParentPosition, P parentListItem) {
+    @UiThread
+    private int changeParentWrapper(int flatParentPosition, @NonNull P parentListItem) {
         ExpandableWrapper<P, C> parentWrapper = mItemList.get(flatParentPosition);
-=======
-    @UiThread
-    private int changeParentWrapper(int wrapperIndex, @NonNull ParentListItem parentListItem) {
-        ParentWrapper parentWrapper = (ParentWrapper) mItemList.get(wrapperIndex);
->>>>>>> 4acaf081
         parentWrapper.setParentListItem(parentListItem);
         int sizeChanged = 1;
         if (parentWrapper.isExpanded()) {
@@ -1235,26 +965,14 @@
      * data set are still considered up to date and will not be rebound, though their
      * positions may be altered.</p>
      *
-<<<<<<< HEAD
      * @param fromParentPosition Previous position of the parent, relative to the list of
      *                           parents only.
      * @param toParentPosition New position of the parent, relative to the list of parents only.
-=======
-     * @param fromParentPosition Previous position of the ParentListItem, relative to list of
-     *                           ParentListItems only.
-     * @param toParentPosition   New position of the ParentListItem, relative to list of
-     *                           ParentListItems only.
->>>>>>> 4acaf081
      */
     @UiThread
     public void notifyParentItemMoved(int fromParentPosition, int toParentPosition) {
-<<<<<<< HEAD
         int fromFlatParentPosition = getFlatParentPosition(fromParentPosition);
         ExpandableWrapper<P, C> fromParentWrapper = mItemList.get(fromFlatParentPosition);
-=======
-        int fromWrapperIndex = getParentWrapperIndex(fromParentPosition);
-        ParentWrapper fromParentWrapper = (ParentWrapper) mItemList.get(fromWrapperIndex);
->>>>>>> 4acaf081
 
         // If the parent is collapsed we can take advantage of notifyItemMoved otherwise
         // we are forced to do a "manual" move by removing and then adding the parent + children
@@ -1315,18 +1033,11 @@
      * data set are still considered up to date and will not be rebound, though their
      * positions may be altered.
      *
-<<<<<<< HEAD
      * @param parentPosition Position of the parent which has been added a child, relative
      *                       to the list of parents only.
      * @param childPosition Position of the child that has been inserted, relative to children
      *                      of the parent specified by {@code parentPosition} only.
      *
-=======
-     * @param parentPosition Position of the ParentListItem which has been added a child, relative
-     *                       to list of ParentListItems only.
-     * @param childPosition  Position of the child object that has been inserted, relative to children
-     *                       of the ParentListItem specified by {@code parentPosition} only.
->>>>>>> 4acaf081
      */
     @UiThread
     public void notifyChildItemInserted(int parentPosition, int childPosition) {
@@ -1351,17 +1062,10 @@
      * data set are still considered up to date and will not be rebound, though their
      * positions may be altered.
      *
-<<<<<<< HEAD
      * @param parentPosition Position of the parent which has been added a child, relative
      *                       to the list of parents only.
      * @param childPositionStart Position of the first child that has been inserted,
      *                           relative to children of the parent specified by
-=======
-     * @param parentPosition     Position of the ParentListItem which has been added a child, relative
-     *                           to list of ParentListItems only.
-     * @param childPositionStart Position of the first child object that has been inserted,
-     *                           relative to children of the ParentListItem specified by
->>>>>>> 4acaf081
      *                           {@code parentPosition} only.
      * @param itemCount          number of children inserted
      */
@@ -1391,17 +1095,10 @@
      * data set are still considered up to date and will not be rebound, though their positions
      * may be altered.
      *
-<<<<<<< HEAD
      * @param parentPosition Position of the parent which has a child removed from, relative
      *                       to the list of parents only.
      * @param childPosition Position of the child that has been removed, relative to children
      *                      of the parent specified by {@code parentPosition} only.
-=======
-     * @param parentPosition Position of the ParentListItem which has a child removed from, relative
-     *                       to list of ParentListItems only.
-     * @param childPosition  Position of the child object that has been removed, relative to children
-     *                       of the ParentListItem specified by {@code parentPosition} only.
->>>>>>> 4acaf081
      */
     @UiThread
     public void notifyChildItemRemoved(int parentPosition, int childPosition) {
@@ -1425,20 +1122,11 @@
      * data set are still considered up to date and will not be rebound, though their positions
      * may be altered.
      *
-<<<<<<< HEAD
      * @param parentPosition Position of the parent which has a child removed from, relative
      *                       to the list of parents only.
      * @param childPositionStart Position of the first child that has been removed, relative
      *                           to children of the parent specified by {@code parentPosition} only.
      * @param itemCount number of children removed
-=======
-     * @param parentPosition     Position of the ParentListItem which has a child removed from, relative
-     *                           to list of ParentListItems only.
-     * @param childPositionStart Position of the first child object that has been removed, relative
-     *                           to children of the ParentListItem specified by
-     *                           {@code parentPosition} only.
-     * @param itemCount          number of children removed
->>>>>>> 4acaf081
      */
     @UiThread
     public void notifyChildItemRangeRemoved(int parentPosition, int childPositionStart, int itemCount) {
@@ -1462,13 +1150,8 @@
      * reflection of the data at {@code childPosition} is out of date and should be updated.
      * The parent at {@code childPosition} retains the same identity.
      *
-<<<<<<< HEAD
      * @param parentPosition Position of the parent which has a child that has changed
      * @param childPosition Position of the child that has changed
-=======
-     * @param parentPosition Position of the ParentListItem who has a child that has changed
-     * @param childPosition  Position of the child that has changed
->>>>>>> 4acaf081
      */
     @UiThread
     public void notifyChildItemChanged(int parentPosition, int childPosition) {
@@ -1493,15 +1176,9 @@
      * reflection of the set of {@code itemCount} children starting at {@code childPositionStart}
      * are out of date and should be updated.
      *
-<<<<<<< HEAD
      * @param parentPosition Position of the parent who has a child that has changed
      * @param childPositionStart Position of the first child that has changed
      * @param itemCount number of children changed
-=======
-     * @param parentPosition     Position of the ParentListItem who has a child that has changed
-     * @param childPositionStart Position of the first child object that has changed
-     * @param itemCount          number of child objects changed
->>>>>>> 4acaf081
      */
     @UiThread
     public void notifyChildItemRangeChanged(int parentPosition, int childPositionStart, int itemCount) {
@@ -1528,15 +1205,9 @@
      * data set are still considered up to date and will not be rebound, though their
      * positions may be altered.</p>
      *
-<<<<<<< HEAD
      * @param parentPosition Position of the parent which has a child that has moved
      * @param fromChildPosition Previous position of the child
      * @param toChildPosition New position of the child
-=======
-     * @param parentPosition    Position of the ParentListItem who has a child that has moved
-     * @param fromChildPosition Previous position of the child list item
-     * @param toChildPosition   New position of the child list item
->>>>>>> 4acaf081
      */
     @UiThread
     public void notifyChildItemMoved(int parentPosition, int fromChildPosition, int toChildPosition) {
@@ -1554,7 +1225,6 @@
 
     // endregion
 
-<<<<<<< HEAD
     /**
      * Generates a full list of all parents and their children, in order.
      *
@@ -1584,9 +1254,6 @@
 
         return itemList;
     }
-=======
-    // endregion
->>>>>>> 4acaf081
 
     /**
      * Generates a HashMap used to store expanded state for items in the list
@@ -1597,16 +1264,10 @@
     @NonNull
     @UiThread
     private HashMap<Integer, Boolean> generateExpandedStateMap() {
+        HashMap<Integer, Boolean> parentListItemHashMap = new HashMap<>();
+        int childCount = 0;
+
         int listItemCount = mItemList.size();
-        HashMap<Integer, Boolean> parentListItemHashMap = new HashMap<>(listItemCount);
-        int childCount = 0;
-
-<<<<<<< HEAD
-        int listItemCount = mItemList.size();
-=======
-        Object listItem;
-        ParentWrapper parentWrapper;
->>>>>>> 4acaf081
         for (int i = 0; i < listItemCount; i++) {
             if (mItemList.get(i) != null) {
                 ExpandableWrapper<P, C> listItem = mItemList.get(i);
@@ -1628,12 +1289,8 @@
      * @param parentPosition The index of the parent in the list of parents
      * @return The index of the parent in the merged list of children and parents
      */
-<<<<<<< HEAD
+    @UiThread
     private int getFlatParentPosition(int parentPosition) {
-=======
-    @UiThread
-    private int getParentWrapperIndex(int parentIndex) {
->>>>>>> 4acaf081
         int parentCount = 0;
         int listItemCount = mItemList.size();
         for (int i = 0; i < listItemCount; i++) {
@@ -1646,35 +1303,6 @@
             }
         }
 
-<<<<<<< HEAD
         return INVALID_FLAT_POSITION;
-=======
-        return -1;
-    }
-
-    /**
-     * Gets the ParentWrapper for a specified ParentListItem from the list of
-     * parents.
-     *
-     * @param parentListItem A ParentListItem in the list of parents
-     * @return If the parent exists on the list, returns its ParentWrapper.
-     * Otherwise, returns null.
-     */
-    @UiThread
-    @Nullable
-    private ParentWrapper getParentWrapper(@NonNull ParentListItem parentListItem) {
-        int listItemCount = mItemList.size();
-        for (int i = 0; i < listItemCount; i++) {
-            Object listItem = mItemList.get(i);
-            if (listItem instanceof ParentWrapper) {
-                if (((ParentWrapper) listItem).getParentListItem().equals(parentListItem)) {
-                    return (ParentWrapper) listItem;
-                }
-            }
-        }
-
-        //TODO Consider updates so the return value is @NonNull
-        return null;
->>>>>>> 4acaf081
     }
 }