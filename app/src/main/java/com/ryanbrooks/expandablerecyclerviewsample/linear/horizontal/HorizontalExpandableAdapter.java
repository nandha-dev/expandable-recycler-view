package com.ryanbrooks.expandablerecyclerviewsample.linear.horizontal;

import android.content.Context;
import android.view.LayoutInflater;
import android.view.View;
import android.view.ViewGroup;

import com.bignerdranch.expandablerecyclerview.Adapter.ExpandableRecyclerAdapter;
import com.bignerdranch.expandablerecyclerview.Model.ParentListItem;
import com.ryanbrooks.expandablerecyclerviewsample.R;

import java.util.List;

/**
 * An example custom implementation of the ExpandableRecyclerAdapter.
 */
public class HorizontalExpandableAdapter extends ExpandableRecyclerAdapter<HorizontalParentViewHolder, HorizontalChildViewHolder> {

    private LayoutInflater mInflater;

    /**
     * Public primary constructor.
     *
     * @param parentItemList the list of parent items to be displayed in the RecyclerView
     */
    public HorizontalExpandableAdapter(Context context, List<ParentListItem> parentItemList) {
        super(parentItemList);
        mInflater = LayoutInflater.from(context);
    }

    /**
     * OnCreateViewHolder implementation for parent items. The desired ParentViewHolder should
     * be inflated here
     *
     * @param parent for inflating the View
     * @return the user's custom parent ViewHolder that must extend ParentViewHolder
     */
    @Override
    public HorizontalParentViewHolder onCreateParentViewHolder(ViewGroup parent) {
        View view = mInflater.inflate(R.layout.list_item_parent_horizontal, parent, false);
        return new HorizontalParentViewHolder(view);
    }

    /**
     * OnCreateViewHolder implementation for child items. The desired ChildViewHolder should
     * be inflated here
     *
     * @param parent for inflating the View
     * @return the user's custom parent ViewHolder that must extend ParentViewHolder
     */
    @Override
    public HorizontalChildViewHolder onCreateChildViewHolder(ViewGroup parent) {
        View view = mInflater.inflate(R.layout.list_item_child_horizontal, parent, false);
        return new HorizontalChildViewHolder(view);
    }

    /**
     * OnBindViewHolder implementation for parent items. Any data or view modifications of the
     * parent view should be performed here.
     *
     * @param parentViewHolder the ViewHolder of the parent item created in OnCreateParentViewHolder
     * @param position the position in the RecyclerView of the item
     */
    @Override
<<<<<<< HEAD
    public void onBindParentViewHolder(HorizontalParentViewHolder parentViewHolder, int position, ParentListItem parentListItem) {
        HorizontalParentListItem horizontalParentListItem = (HorizontalParentListItem) parentListItem;
        parentViewHolder.bind(horizontalParentListItem.getParentNumber(), horizontalParentListItem.getParentText());
=======
    public void onBindParentViewHolder(HorizontalParentViewHolder parentViewHolder, int position, Object parentListItem) {
        HorizontalParent horizontalParent = (HorizontalParent) parentListItem;
        parentViewHolder.bind(horizontalParent.getParentNumber(), horizontalParent.getParentText());
>>>>>>> 9f6a1b75
    }

    /**
     * OnBindViewHolder implementation for child items. Any data or view modifications of the
     * child view should be performed here.
     *
     * @param childViewHolder the ViewHolder of the child item created in OnCreateChildViewHolder
     * @param position the position in the RecyclerView of the item
     */
    @Override
    public void onBindChildViewHolder(HorizontalChildViewHolder childViewHolder, int position, Object childListItem) {
        HorizontalChild horizontalChild = (HorizontalChild) childListItem;
        childViewHolder.bind(horizontalChild.getChildText());
    }
}<|MERGE_RESOLUTION|>--- conflicted
+++ resolved
@@ -62,15 +62,9 @@
      * @param position the position in the RecyclerView of the item
      */
     @Override
-<<<<<<< HEAD
     public void onBindParentViewHolder(HorizontalParentViewHolder parentViewHolder, int position, ParentListItem parentListItem) {
-        HorizontalParentListItem horizontalParentListItem = (HorizontalParentListItem) parentListItem;
-        parentViewHolder.bind(horizontalParentListItem.getParentNumber(), horizontalParentListItem.getParentText());
-=======
-    public void onBindParentViewHolder(HorizontalParentViewHolder parentViewHolder, int position, Object parentListItem) {
         HorizontalParent horizontalParent = (HorizontalParent) parentListItem;
         parentViewHolder.bind(horizontalParent.getParentNumber(), horizontalParent.getParentText());
->>>>>>> 9f6a1b75
     }
 
     /**
