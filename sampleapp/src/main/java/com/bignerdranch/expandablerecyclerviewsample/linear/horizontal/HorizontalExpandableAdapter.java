package com.bignerdranch.expandablerecyclerviewsample.linear.horizontal;

import android.content.Context;
import android.support.annotation.NonNull;
import android.support.annotation.Nullable;
import android.support.annotation.UiThread;
import android.view.LayoutInflater;
import android.view.View;
import android.view.ViewGroup;

import com.bignerdranch.expandablerecyclerview.ExpandableRecyclerAdapter;
import com.bignerdranch.expandablerecyclerviewsample.R;

import java.util.List;

/**
 * An example custom implementation of the ExpandableRecyclerAdapter.
 */
public class HorizontalExpandableAdapter extends ExpandableRecyclerAdapter<HorizontalParent,
        HorizontalChild, HorizontalParentViewHolder, HorizontalChildViewHolder> {

    private LayoutInflater mInflater;

    /**
     * Public primary constructor.
     *
     * @param parentItemList the list of parent items to be displayed in the RecyclerView
     */
<<<<<<< HEAD
    public HorizontalExpandableAdapter(Context context, List<HorizontalParent> parentItemList) {
=======
    public HorizontalExpandableAdapter(Context context, @NonNull List<? extends ParentListItem> parentItemList) {
>>>>>>> 4acaf081
        super(parentItemList);
        mInflater = LayoutInflater.from(context);
    }

    /**
     * OnCreateViewHolder implementation for parent items. The desired ParentViewHolder should
     * be inflated here
     *
     * @param parent for inflating the View
     * @return the user's custom parent ViewHolder that must extend ParentViewHolder
     */
    @UiThread
    @NonNull
    @Override
    public HorizontalParentViewHolder onCreateParentViewHolder(@NonNull ViewGroup parent, int viewType) {
        View view = mInflater.inflate(R.layout.list_item_parent_horizontal, parent, false);
        return new HorizontalParentViewHolder(view);
    }

    /**
     * OnCreateViewHolder implementation for child items. The desired ChildViewHolder should
     * be inflated here
     *
     * @param parent for inflating the View
     * @return the user's custom parent ViewHolder that must extend ParentViewHolder
     */
    @UiThread
    @NonNull
    @Override
    public HorizontalChildViewHolder onCreateChildViewHolder(@NonNull ViewGroup parent, int viewType) {
        View view = mInflater.inflate(R.layout.list_item_child_horizontal, parent, false);
        return new HorizontalChildViewHolder(view);
    }

    /**
     * OnBindViewHolder implementation for parent items. Any data or view modifications of the
     * parent view should be performed here.
     *
     * @param parentViewHolder the ViewHolder of the parent item created in OnCreateParentViewHolder
     * @param parentPosition the position in the RecyclerView of the item
     */
    @UiThread
    @Override
<<<<<<< HEAD
    public void onBindParentViewHolder(HorizontalParentViewHolder parentViewHolder,
                                       int parentPosition, HorizontalParent horizontalParent) {
=======
    public void onBindParentViewHolder(@NonNull HorizontalParentViewHolder parentViewHolder, int parentPosition, @NonNull ParentListItem parentListItem) {
        HorizontalParent horizontalParent = (HorizontalParent) parentListItem;
>>>>>>> 4acaf081
        parentViewHolder.bind(horizontalParent.getParentNumber(), horizontalParent.getParentText());
    }

    /**
     * OnBindViewHolder implementation for child items. Any data or view modifications of the
     * child view should be performed here.
     *
     * @param childViewHolder the ViewHolder of the child item created in OnCreateChildViewHolder
     * @param childPosition the position in the RecyclerView of the item
     */
    @UiThread
    @Override
<<<<<<< HEAD
    public void onBindChildViewHolder(HorizontalChildViewHolder childViewHolder, int parentPosition,
                                      int childPosition, HorizontalChild horizontalChild) {
=======
    public void onBindChildViewHolder(@NonNull HorizontalChildViewHolder childViewHolder, int parentPosition, int childPosition, @NonNull Object childListItem) {
        HorizontalChild horizontalChild = (HorizontalChild) childListItem;
>>>>>>> 4acaf081
        childViewHolder.bind(horizontalChild.getChildText());
    }
}<|MERGE_RESOLUTION|>--- conflicted
+++ resolved
@@ -26,11 +26,7 @@
      *
      * @param parentItemList the list of parent items to be displayed in the RecyclerView
      */
-<<<<<<< HEAD
-    public HorizontalExpandableAdapter(Context context, List<HorizontalParent> parentItemList) {
-=======
-    public HorizontalExpandableAdapter(Context context, @NonNull List<? extends ParentListItem> parentItemList) {
->>>>>>> 4acaf081
+    public HorizontalExpandableAdapter(Context context, @NonNull List<HorizontalParent> parentItemList) {
         super(parentItemList);
         mInflater = LayoutInflater.from(context);
     }
@@ -74,13 +70,8 @@
      */
     @UiThread
     @Override
-<<<<<<< HEAD
-    public void onBindParentViewHolder(HorizontalParentViewHolder parentViewHolder,
-                                       int parentPosition, HorizontalParent horizontalParent) {
-=======
-    public void onBindParentViewHolder(@NonNull HorizontalParentViewHolder parentViewHolder, int parentPosition, @NonNull ParentListItem parentListItem) {
-        HorizontalParent horizontalParent = (HorizontalParent) parentListItem;
->>>>>>> 4acaf081
+    public void onBindParentViewHolder(@NonNull HorizontalParentViewHolder parentViewHolder,
+                                       int parentPosition, @NonNull HorizontalParent horizontalParent) {
         parentViewHolder.bind(horizontalParent.getParentNumber(), horizontalParent.getParentText());
     }
 
@@ -93,13 +84,8 @@
      */
     @UiThread
     @Override
-<<<<<<< HEAD
-    public void onBindChildViewHolder(HorizontalChildViewHolder childViewHolder, int parentPosition,
-                                      int childPosition, HorizontalChild horizontalChild) {
-=======
-    public void onBindChildViewHolder(@NonNull HorizontalChildViewHolder childViewHolder, int parentPosition, int childPosition, @NonNull Object childListItem) {
-        HorizontalChild horizontalChild = (HorizontalChild) childListItem;
->>>>>>> 4acaf081
+    public void onBindChildViewHolder(@NonNull HorizontalChildViewHolder childViewHolder, int parentPosition,
+                                      int childPosition, @NonNull HorizontalChild horizontalChild) {
         childViewHolder.bind(horizontalChild.getChildText());
     }
 }