--- conflicted
+++ resolved
@@ -8,22 +8,13 @@
 
 For more information please see [the website](http://bignerdranch.github.io/expandable-recycler-view/).
 
-<<<<<<< HEAD
 **Gradle**
 This version is still in development, feel free to test it out by adding the following to your app's `build.gradle`:
-=======
-##Download
-
-[v2.1.1 AAR](http://repo1.maven.org/maven2/com/bignerdranch/android/expandablerecyclerview/2.1.1/expandablerecyclerview-2.1.1.aar)
-
-####Gradle
->>>>>>> c70af2a7
 
 ```
 compile 'com.bignerdranch.android:expandablerecyclerview:3.0.0-SNAPSHOT'
 ```
 
-<<<<<<< HEAD
 Add Sonatype's snapshots to your repositories closure in the root `build.gradle`:
  ```gradle
  allprojects {
@@ -32,16 +23,7 @@
      }
  }
  ```
-=======
-####Maven
 
-```
-<dependency>
-  <groupId>com.bignerdranch.android</groupId>
-  <artifactId>expandablerecyclerview</artifactId>
-  <version>2.1.1</version>
-</dependency>
-```
 ##Contributing
 
 ####Issues or Comments
@@ -55,7 +37,6 @@
 The `dev-3.0.0` branch is used for any incompatible API changes, since they will cause a 3.0.0 release. If your work breaks or changes any existing API's we ask that you target and branch off of the `dev-3.0.0` branch.
 
 If you have a bug fix or adding functionality without affecting current API, you should target and branch off of `master`. This way, we're flexible to pull in bug fixes and additional features as soon as possible.
->>>>>>> c70af2a7
 
 ##License
 
